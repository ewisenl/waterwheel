--- conflicted
+++ resolved
@@ -9,11 +9,8 @@
   constructor(options) {
     this.options = Object.assign({
       timeout: 500,
-<<<<<<< HEAD
-      accessCheck: true
-=======
+      accessCheck: true,
       validation: true
->>>>>>> c385881c
     }, options);
   }
   /**
