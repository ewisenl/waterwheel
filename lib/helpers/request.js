const Base = require('./base');
const methods = require('./methods');

module.exports = class Request extends Base {
  /**
   * Create an instance of the Request class.
   * @param {object} options
   *   The configuration used to create a new instance of Waterwheel.
   * @param {string} options.base
   *   The base URL.
   * @param {object} oauth
   *   The OAuth options.
   */
  constructor(options, oauth) {
    super(options);
    this.oauth = oauth;
    this.axios = require('axios');
  }

  /**
   * Issue a generic XMLHttpRequest.
   * @param {string} method
   *  The HTTP method to be used in the request.
   * @param {string} url
   *  The URL against which to issue the request.
   * @param {string} XCSRFToken
   *  An X-CSRF-Token from Drupals REST API.
   * @param {object} additionalHeaders
   *  An object containing additional request header key-value pairs.
   * @param {object} body
   *  An object containing the request body to be sent.
   * @param {string} baseOverride
   *   Override the base URL in special scenarios.
   * @returns {Promise}
   *  A Promise that when fulfilled returns a response from the request.
   */
  issueRequest(method, url, XCSRFToken, additionalHeaders, body, baseOverride) {
<<<<<<< HEAD
    return (this.options.accessCheck ?
      this.oauth.getToken() :
      Promise.resolve()
    )
=======
    return (this.options.validation ? this.oauth.getToken() : Promise.resolve())
>>>>>>> c385881c
    .then(() => {
      const options = {
        method: method,
        timeout: this.options.timeout,
        url: `${baseOverride || this.options.base}/${url.charAt(0) === '/' ? url.slice(1) : url}`,
        headers: {
          'X-CSRF-Token': XCSRFToken
        }
      };

<<<<<<< HEAD
      if (this.options.accessCheck) {
=======
      if (this.options.validation) {
>>>>>>> c385881c
        options.headers.Authorization = `Bearer ${this.oauth.tokenInformation.access_token}`;
      }

      // If this is a GET request,
      // or we didn't pass a token drop the X-CSRF-Token header.
      if (method === methods.get || !XCSRFToken) {
        delete options.headers['X-CSRF-Token'];
      }

      // If we have additionalHeaders, set them.
      // @TODO: This is NOT the safest way, so be careful.
      if (additionalHeaders && Object.keys(additionalHeaders).length !== 0) {
        Object.keys(additionalHeaders).forEach(key => {
          options.headers[key] = additionalHeaders[key];
        });
      }

      if (body) {
        options.data = body;
      }

      return this.axios(options)
        .then(res => Promise.resolve(res.data))
        .catch(err => {
          const error = new Error();
          if (err.message && err.message.indexOf('timeout') !== -1) {
            error.message = 'Timeout';
            error.status = 408;
          }
          else {
            error.message = err.response ? err.response.data.message : 'Unknown error.';
            error.status = err.response ? err.response.status : 500;
          }

          return Promise.reject(error);
        });
    });
  }
  /**
   * Get an X-CSRF-Token from Drupal's REST module.
   * @return {Promise}
   *  A Promise that when fulfilled returns a response containing the X-CSRF-Token.
   */
  getXCSRFToken() {
    if (this.csrfToken) {
      return Promise.resolve(this.csrfToken);
    }
    return new Promise((resolve, reject) => {
      this.axios({method: 'get', url: `${this.options.base}/rest/session/token`})
        .then(res => {
          this.csrfToken = res.data;
          return resolve(res.data);
        })
        .catch(err => reject(err));
    });
  }
};<|MERGE_RESOLUTION|>--- conflicted
+++ resolved
@@ -35,14 +35,10 @@
    *  A Promise that when fulfilled returns a response from the request.
    */
   issueRequest(method, url, XCSRFToken, additionalHeaders, body, baseOverride) {
-<<<<<<< HEAD
-    return (this.options.accessCheck ?
+    return (this.options.accessCheck && this.options.validation ?
       this.oauth.getToken() :
       Promise.resolve()
     )
-=======
-    return (this.options.validation ? this.oauth.getToken() : Promise.resolve())
->>>>>>> c385881c
     .then(() => {
       const options = {
         method: method,
@@ -53,11 +49,7 @@
         }
       };
 
-<<<<<<< HEAD
-      if (this.options.accessCheck) {
-=======
-      if (this.options.validation) {
->>>>>>> c385881c
+      if (this.options.accessCheck && this.options.validation) {
         options.headers.Authorization = `Bearer ${this.oauth.tokenInformation.access_token}`;
       }
 
