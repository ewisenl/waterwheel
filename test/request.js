--- conflicted
+++ resolved
@@ -204,7 +204,6 @@
   });
 });
 
-<<<<<<< HEAD
 test('Request - No Validation', t => {
   rs.subvert('axios', (options) => Promise.resolve({data: options}));
   const Request = rs.require('../lib/helpers/request');
@@ -224,7 +223,8 @@
       },
       'Unexpected body returned.'
     ));
-=======
+});
+
 // No Validation
 test('No Validation', t => {
   rs.subvert('axios', options => Promise.resolve({data: options}));
@@ -235,5 +235,4 @@
   }, new t.context.oauth(t.context.baseURL, {}));
   return request.issueRequest(methods.get, '/entity/1', '12345', {})
     .then(res => t.deepEqual({method: 'GET', timeout: 500, url: 'http://drupal.localhost/entity/1', headers: {}}, res, 'Unexpected headers returned.'));
->>>>>>> c385881c
 });