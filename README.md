--- conflicted
+++ resolved
@@ -49,7 +49,6 @@
   .catch(err => {
     // err
   });
-<<<<<<< HEAD
 
 hydrant.api.query('node').condition('field_foo', 'bar').range(0, 5).get()
   .then(res => {
@@ -57,7 +56,7 @@
   })
   .catch(err => {
     // err
-=======
+  });
 ```
 
 Or make a bunch of requests,
@@ -68,6 +67,5 @@
 Promise.all([hydrant.api.contentType.get('article'), hydrant.api.contentType.get('page'), hydrant.api.node.get(1)])
   .then(res => {
     // res
->>>>>>> fb649822
   });
 ```